--- conflicted
+++ resolved
@@ -1,17 +1,11 @@
 name: npm
 
 on:
-<<<<<<< HEAD
-  push:
-    tags:
-      - 'v*'
-=======
   # Allow manual
   workflow_dispatch:
   push:
     tags:        
       - "v*"
->>>>>>> c64fb094
 
 jobs:
   publish:
