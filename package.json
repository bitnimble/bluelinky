--- conflicted
+++ resolved
@@ -1,89 +1,46 @@
-<<<<<<< HEAD
-{
-  "name": "bluelinky",
-  "version": "4.0.0",
-  "description": "",
-  "main": "dist/index.js",
-  "types": "dist/index.d.ts",
-  "scripts": {
-    "build": "rollup -c rollup.config.js",
-    "dev": "rollup -w -c rollup.config.js",
-    "lint": "eslint ./lib --ext .js,.jsx,.ts,.tsx",
-    "prepublishOnly": "npm run build",
-    "test": "npm run build && node test.js",
-    "test-ca": "npm run build && node test-ca.js",
-    "watch": "tsc -w"
-  },
-  "author": "Hacksore",
-  "license": "MIT",
-  "dependencies": {
-    "@types/node": "^13.7.4",
-    "got": "^9.6.0",
-    "push-receiver": "^2.1.0",
-    "tough-cookie": "^3.0.1",
-    "url": "^0.11.0",
-    "winston": "^3.2.1"
-  },
-  "homepage": "https://github.com/Hacksore/bluelinky",
-  "devDependencies": {
-    "@types/form-data": "^2.2.1",
-    "@types/got": "^9.4.4",
-    "@typescript-eslint/eslint-plugin": "^2.21.0",
-    "@typescript-eslint/parser": "^2.21.0",
-    "eslint": "^6.8.0",
-    "rollup": "^1.15.6",
-    "rollup-plugin-commonjs": "^10.0.0",
-    "rollup-plugin-license": "^0.12.1",
-    "rollup-plugin-node-builtins": "^2.1.2",
-    "rollup-plugin-node-resolve": "^5.0.3",
-    "rollup-plugin-typescript2": "^0.21.1",
-    "rollup-plugin-uglify": "^6.0.4",
-    "tslib": "^1.11.0",
-    "tslint": "^6.0.0",
-    "tslint-formatter-beauty": "^3.0.0",
-    "typescript": "^3.8.2"
-  }
-}
-=======
-{
-  "name": "bluelinky",
-  "version": "0.0.8",
-  "description": "",
-  "main": "dist/index.js",
-  "types": "dist/index.d.ts",
-  "scripts": {
-    "build": "rollup -c rollup.config.js",
-    "dev": "rollup -w -c rollup.config.js",
-    "lint": "tslint --formatters-dir ./node_modules/tslint-formatter-beauty -t beauty -p .",
-    "prepublishOnly": "npm run build",
-    "test": "npm run build && node test.js",
-    "test-ca": "npm run build && node test-ca.js",
-    "watch": "tsc -w"
-  },
-  "author": "Hacksore",
-  "license": "MIT",
-  "dependencies": {
-    "form-data": "^2.3.3",
-    "got": "^9.6.0",
-    "inquirer": "^7.0.4",
-    "winston": "^3.2.1"
-  },
-  "homepage": "https://github.com/Hacksore/bluelinky",
-  "devDependencies": {
-    "@types/form-data": "^2.2.1",
-    "@types/got": "^9.4.4",
-    "rollup": "^1.15.6",
-    "rollup-plugin-babel-minify": "^9.1.1",
-    "rollup-plugin-commonjs": "^10.0.0",
-    "rollup-plugin-license": "^0.12.1",
-    "rollup-plugin-node-builtins": "^2.1.2",
-    "rollup-plugin-node-resolve": "^5.0.3",
-    "rollup-plugin-typescript2": "^0.21.1",
-    "rollup-plugin-uglify": "^6.0.3",
-    "tslib": "^1.10.0",
-    "tslint": "^5.17.0",
-    "tslint-formatter-beauty": "^3.0.0",
-    "typescript": "^3.5.2"
-  }
-}
->>>>>>> 6cdfdfab
+{
+  "name": "bluelinky",
+  "version": "4.0.0",
+  "description": "",
+  "main": "dist/index.js",
+  "types": "dist/index.d.ts",
+  "scripts": {
+    "build": "rollup -c rollup.config.js",
+    "dev": "rollup -w -c rollup.config.js",
+    "lint": "eslint ./lib --ext .js,.jsx,.ts,.tsx",
+    "prepublishOnly": "npm run build",
+    "test": "npm run build && node test.js",
+    "test-ca": "npm run build && node test-ca.js",
+    "watch": "tsc -w"
+  },
+  "author": "Hacksore",
+  "license": "MIT",
+  "dependencies": {
+    "@types/node": "^13.7.4",
+    "got": "^9.6.0",
+    "push-receiver": "^2.1.0",
+    "tough-cookie": "^3.0.1",
+    "url": "^0.11.0",
+    "inquirer": "^7.0.4",
+    "winston": "^3.2.1"
+  },
+  "homepage": "https://github.com/Hacksore/bluelinky",
+  "devDependencies": {
+    "@types/form-data": "^2.2.1",
+    "@types/got": "^9.4.4",
+    "@typescript-eslint/eslint-plugin": "^2.21.0",
+    "@typescript-eslint/parser": "^2.21.0",
+    "eslint": "^6.8.0",
+    "rollup": "^1.15.6",
+    "rollup-plugin-commonjs": "^10.0.0",
+    "rollup-plugin-license": "^0.12.1",
+    "rollup-plugin-node-builtins": "^2.1.2",
+    "rollup-plugin-node-resolve": "^5.0.3",
+    "rollup-plugin-typescript2": "^0.21.1",
+    "rollup-plugin-uglify": "^6.0.4",
+    "tslib": "^1.11.0",
+    "tslint": "^6.0.0",
+    "tslint-formatter-beauty": "^3.0.0",
+    "typescript": "^3.8.2"
+  }
+}