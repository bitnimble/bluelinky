--- conflicted
+++ resolved
@@ -27,15 +27,10 @@
     throw new Error('Method not implemented.');
   }
 
-  get status(): VehicleStatus | null {
-    return this._status;
-  }
-
   get vin(): string {
     return this.config.vin;
   }
 
-<<<<<<< HEAD
   get name(): string {
     return this.config.nickname;
   }
@@ -60,9 +55,6 @@
       ...startConfig,
     }
 
-=======
-  public async start(): Promise<string> {
->>>>>>> f8d7a5de
     const response = await got(`${BASE_URL}/ac/v2/rcs/rsc/start`, {
       method: 'POST',
       headers: {
@@ -116,28 +108,7 @@
     return Promise.resolve('all good');
   }
 
-<<<<<<< HEAD
   public async status(refresh = false): Promise<VehicleStatus> {
-=======
-  updateStatus(): Promise<VehicleStatus> {
-    throw new Error('Method not implemented.');
-  }
-
-  get name(): string {
-    return this.config.nickname;
-  }
-
-  get vinNumber(): string {
-    return '';
-  }
-
-  get type(): string {
-    return this.type;
-  }
-
-  public async update(): Promise<VehicleStatus> {
-    const refresh = true;
->>>>>>> f8d7a5de
     const response = await got(`${BASE_URL}/ac/v2/rcs/rvs/vehicleStatus`, {
       method: 'GET',
       headers: {
