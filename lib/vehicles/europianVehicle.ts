--- conflicted
+++ resolved
@@ -34,10 +34,6 @@
   get location(): VehicleLocation | null {
     return this._location;
   }
-
-  get status(): VehicleStatus|null {
-    return this._status;
-  }
   
   public region = REGIONS.EU;
   private _status: VehicleStatus | null = null;
@@ -53,13 +49,6 @@
     logger.info(`EU Vehicle ${this.config.id} created`);
   }
 
-<<<<<<< HEAD
-  // public async status(): Promise<VehicleStatus|null> {
-  //   return this._status;
-  // }
-
-=======
->>>>>>> f8d7a5de
   public async start(config: ClimateConfig): Promise<string> {
     const response = await got(
       `${EU_BASE_URL}/api/v2/spa/vehicles/${this.config.id}/control/temperature`,
@@ -146,11 +135,7 @@
     return Promise.resolve(response.body);
   }
 
-<<<<<<< HEAD
   public async status(): Promise<VehicleStatus> {
-=======
-  public async update(): Promise<VehicleStatus> {
->>>>>>> f8d7a5de
     if (this.session.controlToken === '') {
       return Promise.reject('Token not set');
     }
