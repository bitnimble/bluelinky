import { VehicleStatus, VehicleLocation, Odometer, ClimateConfig } from '../interfaces/common.interfaces';
import { Session } from '../interfaces/common.interfaces';
import { StartConfig } from '../interfaces/american.interfaces';

export abstract class Vehicle {
  abstract get name(): string;
  abstract get vin(): string;
  abstract get gen(): string|null;
  abstract get type(): string;
  abstract get location(): VehicleLocation|null;
  abstract get odometer(): Odometer|null;
  abstract get status(): VehicleStatus|null;
  abstract async unlock(): Promise<string>;
  abstract async lock(): Promise<string>;
<<<<<<< HEAD
  abstract async start(config: ClimateConfig|StartConfig): Promise<string>;
  abstract async stop(): Promise<string>;
=======
  abstract async start(config: ClimateConfig): Promise<string>;
  abstract async stop(): Promise<string>;
  abstract async update(): Promise<VehicleStatus>;
>>>>>>> f8d7a5de

  constructor(public session: Session) {}
}<|MERGE_RESOLUTION|>--- conflicted
+++ resolved
@@ -9,17 +9,12 @@
   abstract get type(): string;
   abstract get location(): VehicleLocation|null;
   abstract get odometer(): Odometer|null;
-  abstract get status(): VehicleStatus|null;
+  abstract async status(refresh: boolean): Promise<VehicleStatus>;
   abstract async unlock(): Promise<string>;
   abstract async lock(): Promise<string>;
-<<<<<<< HEAD
   abstract async start(config: ClimateConfig|StartConfig): Promise<string>;
   abstract async stop(): Promise<string>;
-=======
-  abstract async start(config: ClimateConfig): Promise<string>;
-  abstract async stop(): Promise<string>;
-  abstract async update(): Promise<VehicleStatus>;
->>>>>>> f8d7a5de
+  // abstract async update(): Promise<VehicleStatus>;
 
   constructor(public session: Session) {}
 }